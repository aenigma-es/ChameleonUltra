--- conflicted
+++ resolved
@@ -3,11 +3,8 @@
 This project uses the changelog in accordance with [keepchangelog](http://keepachangelog.com/). Please use this to write notable changes, which is not the same as git commit log...
 
 ## [unreleased][unreleased]
-<<<<<<< HEAD
  - Added `firmware/docker-compose.yml` to build firmware in local docker (@taichunmin)
-=======
  - Added cmd to acquire nonces for hardnested(Protocol doc need update) (@xianglin1998)
->>>>>>> ed53e17d
  - Added command to check keys of multiple sectors at once (@taichunmin)
  - Fixed unused target key type parameter for nested (@petepriority)
  - Skip already used items `hf mf elog --decrypt` (@p-l-)
