--- conflicted
+++ resolved
@@ -162,9 +162,6 @@
         return "Unknown"
 
 
-<<<<<<< HEAD
-class ChameleonCMD:
-=======
 @enum.unique
 class MifareClassicWriteMode(enum.IntEnum):
     # Normal write
@@ -192,8 +189,7 @@
         return "None"
 
 
-class BaseChameleonCMD:
->>>>>>> 494f92df
+class ChameleonCMD:
     """
         Chameleon cmd function
     """
@@ -465,12 +461,8 @@
         data.append(0x01 if enable else 0x00)
         return self.device.send_cmd_sync(DATA_CMD_SET_SLOT_ENABLE, 0X00, data)
 
-<<<<<<< HEAD
-    @expect_response(chameleon_status.Device.STATUS_DEVICE_SUCCESS)
-    def set_em140x_sim_id(self, id_bytes: bytearray):
-=======
+    @expect_response(chameleon_status.Device.STATUS_DEVICE_SUCCESS)
     def set_em410x_sim_id(self, id_bytes: bytearray):
->>>>>>> 494f92df
         """
             设置EM410x模拟的卡号
         :param id_bytes: 卡号的字节
@@ -549,12 +541,8 @@
         data.extend(atqa)
         data.extend(uid)
         return self.device.send_cmd_sync(DATA_CMD_SET_MF1_ANTI_COLLISION_RES, 0X00, data)
-<<<<<<< HEAD
     
     @expect_response(chameleon_status.Device.STATUS_DEVICE_SUCCESS)
-=======
-
->>>>>>> 494f92df
     def set_slot_tag_nick_name(self, slot: SlotNumber, sense_type: TagSenseType, name: bytes):
         """
             设置MF1的模拟卡的防冲撞资源信息
@@ -568,12 +556,8 @@
         data.extend([SlotNumber.to_fw(slot), sense_type])
         data.extend(name)
         return self.device.send_cmd_sync(DATA_CMD_SET_SLOT_TAG_NICK, 0x00, data)
-<<<<<<< HEAD
     
     @expect_response(chameleon_status.Device.STATUS_DEVICE_SUCCESS)
-=======
-
->>>>>>> 494f92df
     def get_slot_tag_nick_name(self, slot: SlotNumber, sense_type: TagSenseType):
         """
             设置MF1的模拟卡的防冲撞资源信息
@@ -673,140 +657,6 @@
         return self.device.send_cmd_sync(DATA_CMD_WIPE_FDS, 0x00)
 
 
-<<<<<<< HEAD
-=======
-class NegativeResponseError(Exception):
-    """
-        Not positive response
-    """
-
-
-class PositiveChameleonCMD(BaseChameleonCMD):
-    """
-        子类重写基础指令交互实现类，针对每个指令进行单独封装结果处理
-        如果结果是成功状态，那么就返回对应的数据，否则直接抛出异常
-    """
-
-    @staticmethod
-    def check_status(status_ret, status_except):
-        """
-            检查状态码，如果在接受为成功的
-        :param status_ret: 执行指令之后返回的状态码
-        :param status_except: 可以认为是执行成功的状态码
-        :return:
-        """
-        if isinstance(status_except, int):
-            status_except = [status_except]
-        if status_ret not in status_except:
-            if status_ret in chameleon_status.Device and status_ret in chameleon_status.message:
-                raise NegativeResponseError(chameleon_status.message[status_ret])
-            else:
-                raise NegativeResponseError(f"Not positive response and unknown status {status_ret}")
-        return
-
-    def scan_tag_14a(self):
-        ret = super(PositiveChameleonCMD, self).scan_tag_14a()
-        self.check_status(ret.status, chameleon_status.Device.HF_TAG_OK)
-        return ret
-
-    def detect_nt_distance(self, block_known, type_known, key_known):
-        ret = super(PositiveChameleonCMD, self).detect_nt_distance(block_known, type_known, key_known)
-        self.check_status(ret.status, chameleon_status.Device.HF_TAG_OK)
-        return ret
-
-    def acquire_nested(self, block_known, type_known, key_known, block_target, type_target):
-        ret = super(PositiveChameleonCMD, self).acquire_nested(block_known, type_known, key_known, block_target,
-                                                               type_target)
-        self.check_status(ret.status, chameleon_status.Device.HF_TAG_OK)
-        return ret
-
-    def acquire_darkside(self, block_target, type_target, first_recover: int or bool, sync_max):
-        ret = super(PositiveChameleonCMD, self).acquire_darkside(block_target, type_target, first_recover, sync_max)
-        self.check_status(ret.status, chameleon_status.Device.HF_TAG_OK)
-        return ret
-
-    def auth_mf1_key(self, block, type_value, key):
-        ret = super(PositiveChameleonCMD, self).auth_mf1_key(block, type_value, key)
-        self.check_status(ret.status, [chameleon_status.Device.HF_TAG_OK, chameleon_status.Device.MF_ERRAUTH])
-        return ret
-
-    def read_mf1_block(self, block, type_value, key):
-        ret = super(PositiveChameleonCMD, self).read_mf1_block(block, type_value, key)
-        self.check_status(ret.status, chameleon_status.Device.HF_TAG_OK)
-        return ret
-
-    def write_mf1_block(self, block, type_value, key, block_data):
-        ret = super(PositiveChameleonCMD, self).write_mf1_block(block, type_value, key, block_data)
-        self.check_status(ret.status, chameleon_status.Device.HF_TAG_OK)
-        return ret
-
-    def read_em_410x(self):
-        ret = super(PositiveChameleonCMD, self).read_em_410x()
-        self.check_status(ret.status, chameleon_status.Device.LF_TAG_OK)
-        return ret
-
-    def write_em_410x_to_t55xx(self, id_bytes: bytearray):
-        ret = super(PositiveChameleonCMD, self).write_em_410x_to_t55xx(id_bytes)
-        self.check_status(ret.status, chameleon_status.Device.LF_TAG_OK)
-        return ret
-
-    def set_slot_activated(self, slot_index):
-        ret = super(PositiveChameleonCMD, self).set_slot_activated(slot_index)
-        self.check_status(ret.status, chameleon_status.Device.STATUS_DEVICE_SUCCESS)
-        return ret
-
-    def set_slot_tag_type(self, slot_index: SlotNumber, tag_type: TagSpecificType):
-        ret = super(PositiveChameleonCMD, self).set_slot_tag_type(slot_index, tag_type)
-        self.check_status(ret.status, chameleon_status.Device.STATUS_DEVICE_SUCCESS)
-        return ret
-
-    def set_slot_data_default(self, slot_index: SlotNumber, tag_type: TagSpecificType):
-        ret = super(PositiveChameleonCMD, self).set_slot_data_default(slot_index, tag_type)
-        self.check_status(ret.status, chameleon_status.Device.STATUS_DEVICE_SUCCESS)
-        return ret
-
-    def set_slot_enable(self, slot_index: SlotNumber, enable: bool):
-        ret = super(PositiveChameleonCMD, self).set_slot_enable(slot_index, enable)
-        self.check_status(ret.status, chameleon_status.Device.STATUS_DEVICE_SUCCESS)
-        return ret
-
-    def set_em410x_sim_id(self, id_bytes: bytearray):
-        ret = super(PositiveChameleonCMD, self).set_em410x_sim_id(id_bytes)
-        self.check_status(ret.status, chameleon_status.Device.STATUS_DEVICE_SUCCESS)
-        return ret
-
-    def set_mf1_detection_enable(self, enable: bool):
-        ret = super(PositiveChameleonCMD, self).set_mf1_detection_enable(enable)
-        self.check_status(ret.status, chameleon_status.Device.STATUS_DEVICE_SUCCESS)
-        return ret
-
-    def get_mf1_detection_log(self, index: int):
-        ret = super(PositiveChameleonCMD, self).get_mf1_detection_log(index)
-        self.check_status(ret.status, chameleon_status.Device.STATUS_DEVICE_SUCCESS)
-        return ret
-
-    def set_mf1_block_data(self, block_start: int, data: bytearray):
-        ret = super(PositiveChameleonCMD, self).set_mf1_block_data(block_start, data)
-        self.check_status(ret.status, chameleon_status.Device.STATUS_DEVICE_SUCCESS)
-        return ret
-
-    def set_mf1_anti_collision_res(self, sak: bytearray, atqa: bytearray, uid: bytearray):
-        ret = super(PositiveChameleonCMD, self).set_mf1_anti_collision_res(sak, atqa, uid)
-        self.check_status(ret.status, chameleon_status.Device.STATUS_DEVICE_SUCCESS)
-        return ret
-
-    def set_slot_tag_nick_name(self, slot: SlotNumber, sense_type: TagSenseType, name: bytes):
-        ret = super(PositiveChameleonCMD, self).set_slot_tag_nick_name(slot, sense_type, name)
-        self.check_status(ret.status, chameleon_status.Device.STATUS_DEVICE_SUCCESS)
-        return ret
-
-    def get_slot_tag_nick_name(self, slot: SlotNumber, sense_type: TagSenseType):
-        ret = super(PositiveChameleonCMD, self).get_slot_tag_nick_name(slot, sense_type)
-        self.check_status(ret.status, chameleon_status.Device.STATUS_DEVICE_SUCCESS)
-        return ret
-
-
->>>>>>> 494f92df
 if __name__ == '__main__':
     # connect to chameleon
     dev = chameleon_com.ChameleonCom()
